--- conflicted
+++ resolved
@@ -4,8 +4,4 @@
 
 """Indicates the version of sliplib."""
 
-<<<<<<< HEAD
-__version__ = "0.7.0"
-=======
-__version__ = '0.6.2'
->>>>>>> 0463b349
+__version__ = '0.6.2'